--- conflicted
+++ resolved
@@ -1,73 +1,55 @@
-
-'use client';
-import { Html } from "@react-three/drei";
-import { RefObject } from "react";
+import React from "react";
 import * as THREE from "three";
-import React from "react";
 import { motion } from "framer-motion";
 import { RotatingSlider } from "./RotatingSlider";
 import { ColourWheel } from "./ColourWheel";
 
 type ObjectEditorPanelProps = {
-<<<<<<< HEAD
-  objectRef: React.RefObject<THREE.Object3D>,// what object this panel is referencing from.
-  onClose: ()=> void;// function to run when closing the panel and do some clean up.
+  objectRef: React.RefObject<THREE.Object3D>;
+  onClose: () => void;
   setMode: (mode: string) => void;
-}
-export function ObjectEditorPanel({objectRef, onClose, setMode}: ObjectEditorPanelProps)
-{
-=======
-  objectRef: RefObject<THREE.Object3D>;
-  onClose: () => void;
 };
 
-export function ObjectEditorPanel({ objectRef, onClose }: ObjectEditorPanelProps) {
+export function ObjectEditorPanel({ objectRef, onClose, setMode }: ObjectEditorPanelProps) {
   return (
-    <Html fullscreen>
-      <div className="absolute inset-0 grid grid-cols-2 rounded">
-        {/* Left side: preview area */}
-        <div className="bg-gray-100 p-6">
-          <h2 className="text-xl font-semibold mb-4">Object Preview</h2>
-          <div className="w-full h-64 bg-white rounded shadow-inner flex items-center justify-center">
-            <p>Live preview area</p>
-          </div>
-        </div>
+    <motion.aside
+      initial={{ x: '100%' }}
+      animate={{ x: 0 }}
+      exit={{ x: '100%' }}
+      transition={{ type: 'tween', duration: 0.3 }}
+      className="bg-white shadow-xl border-l border-gray-300 p-6 flex flex-col h-full w-full"
+    >
+      <h2 className="text-xl font-semibold mb-4">Object Controls</h2>
 
-        {/* Right side: controls */}
-        <motion.aside
-          initial={{ x: '100%' }}
-          animate={{ x: 0 }}
-          transition={{ type: 'tween', duration: 0.3 }}
-          className="bg-white shadow-lg border-l border-gray-200 p-6 flex-1"
+      <div className="flex gap-2 justify-center mb-4">
+        <ColourWheel objectRef={objectRef} />
+      </div>
+
+      <div className="flex gap-2 justify-center mb-6">
+        <RotatingSlider />
+      </div>
+
+      <div className="flex gap-6 md:gap-4 sm:gap-2 justify-center mt-auto">
+        <button
+          className="bg-red-500 hover:bg-red-600 text-white px-4 py-2 rounded outline-none"
+          onClick={onClose}
         >
-          <div className="flex-1">
-            <h2 className="text-xl font-semibold mb-4">Object Controls</h2>
-
-            <div className="flex gap-2 justify-center">
-              <ColourWheel objectRef={objectRef} />
-            </div>
->>>>>>> 1f86cbfb
-
-            <div className="flex gap-2 justify-center">
-              <RotatingSlider />
-            </div>
-
-<<<<<<< HEAD
-        <button type = "button" onClick = {onClose}>X</button>
-        <button type = "button" onClick = {() => setMode('move')}>move</button>
-      </Html>
-    </>
-  )
-=======
-            <div className="flex gap-6 md:gap-4 sm:gap-2 justify-center">
-              <button className="bg-red-500 text-white px-4 py-2 rounded outline-color-transparent" onClick={onClose}>Close</button>
-              <button className="bg-red-500 text-white px-4 py-2 rounded outline-color-transparent">Delete Object</button>
-            </div>
-          </div>
-          
-        </motion.aside>
+          Close
+        </button>
+        <button
+          type="button"
+          onClick={() => setMode('move')}
+          className="bg-blue-500 hover:bg-blue-600 text-white px-4 py-2 rounded outline-none"
+        >
+          Move
+        </button>
+        <button
+          className="bg-gray-500 hover:bg-gray-600 text-white px-4 py-2 rounded outline-none"
+          // Optional delete logic
+        >
+          Delete Object
+        </button>
       </div>
-    </Html>
+    </motion.aside>
   );
->>>>>>> 1f86cbfb
 }